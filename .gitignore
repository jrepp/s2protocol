--- conflicted
+++ resolved
@@ -3,14 +3,9 @@
 
 *.SC2Replay
 
-<<<<<<< HEAD
 build
 docs/_build
 env
 dist
-=======
-env
-dist
 build
->>>>>>> 48e38cbc
 *.egg-info